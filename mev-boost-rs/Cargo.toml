--- conflicted
+++ resolved
@@ -12,12 +12,7 @@
 futures = "0.3.21"
 async-trait = "0.1.53"
 pin-project = "1.0.12"
-<<<<<<< HEAD
-hex = "0.4.3"
-=======
 rand = "0.8.5"
-
->>>>>>> 0332af04
 
 url = { version = "2.2.2", default-features = false }
 serde = { version = "1.0", features = ["derive"] }
